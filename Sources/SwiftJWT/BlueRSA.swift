/**
 * Copyright IBM Corporation 2017
 *
 * Licensed under the Apache License, Version 2.0 (the "License");
 * you may not use this file except in compliance with the License.
 * You may obtain a copy of the License at
 *
 * http://www.apache.org/licenses/LICENSE-2.0
 *
 * Unless required by applicable law or agreed to in writing, software
 * distributed under the License is distributed on an "AS IS" BASIS,
 * WITHOUT WARRANTIES OR CONDITIONS OF ANY KIND, either express or implied.
 * See the License for the specific language governing permissions and
 * limitations under the License.
 **/

import CryptorRSA
import LoggerAPI

import Foundation

class BlueRSA: SignerAlgorithm, VerifierAlgorithm {
    let name: String = "RSA"
    
    private let key: Data
    private let keyType: RSAKeyType
    private let algorithm: Data.Algorithm
    
    init(key: Data, keyType: RSAKeyType?=nil, algorithm: Data.Algorithm) {
        self.key = key
        self.keyType = keyType ?? .publicKey
        self.algorithm = algorithm
    }
    
<<<<<<< HEAD
    func sign(header: String, claims: String) -> String? {
        let unsignedJWT = header + "." + claims
        guard let unsignedData = unsignedJWT.data(using: .utf8), let signature = sign(unsignedData) else {
            return nil
        }
=======
    func sign(header: String, claims: String) throws -> String {
        let unsignedJWT = header + "." + claims
        guard let unsignedData = unsignedJWT.data(using: .utf8) else {
            // replace with custom error
            throw JWTError.invalidJWTString
        }
        let signature = try sign(unsignedData)
>>>>>>> f246142a
        let signatureString = signature.base64urlEncodedString()
        return header + "." + claims + "." + signatureString
    }
    
<<<<<<< HEAD
    func sign(_ data: Data) -> Data? {
=======
    func sign(_ data: Data) throws -> Data {
>>>>>>> f246142a
        guard #available(macOS 10.12, iOS 10.0, *) else {
            Log.error("macOS 10.12.0 (Sierra) or higher or iOS 10.0 or higher is required by CryptorRSA")
            throw JWTError.osVersionToLow
        }
        guard let keyString = String(data: key, encoding: .utf8) else {
            throw JWTError.invalidPrivateKey
        }
        let privateKey = try CryptorRSA.createPrivateKey(withPEM: keyString)
        let myPlaintext = CryptorRSA.createPlaintext(with: data)
        guard let signedData = try myPlaintext.signed(with: privateKey, algorithm: algorithm) else {
            throw JWTError.invalidPrivateKey
        }
        return signedData.data
    }
    
    
    func verify(jwt: String) -> Bool {
        let components = jwt.components(separatedBy: ".")
        if components.count == 3 {
            guard let signature = Data(base64urlEncoded: components[2]),
                let jwtData = (components[0] + "." + components[1]).data(using: .utf8)
                else {
                    return false
            }
            return self.verify(signature: signature, for: jwtData)
        } else {
            return false
        }
    }
    
    func verify(signature: Data, for data: Data) -> Bool {
        guard #available(macOS 10.12, iOS 10.0, *) else {
            return false
        }
        do {
            var publicKey: CryptorRSA.PublicKey
            switch keyType {
            case .privateKey:
                return false
            case .publicKey:
                guard let keyString = String(data: key, encoding: .utf8) else {
                    return false
                }
                publicKey = try CryptorRSA.createPublicKey(withPEM: keyString)
            case .certificate:
                publicKey = try CryptorRSA.createPublicKey(extractingFrom: key)
            }
            let myPlaintext = CryptorRSA.createPlaintext(with: data)
            let signedData = CryptorRSA.createSigned(with: signature)
            return try myPlaintext.verify(with: publicKey, signature: signedData, algorithm: algorithm)
        }
        catch {
            Log.error("Verification failed: \(error)") 
            return false
        }
    }
<<<<<<< HEAD
}
#endif
=======
}
>>>>>>> f246142a
<|MERGE_RESOLUTION|>--- conflicted
+++ resolved
@@ -32,13 +32,6 @@
         self.algorithm = algorithm
     }
     
-<<<<<<< HEAD
-    func sign(header: String, claims: String) -> String? {
-        let unsignedJWT = header + "." + claims
-        guard let unsignedData = unsignedJWT.data(using: .utf8), let signature = sign(unsignedData) else {
-            return nil
-        }
-=======
     func sign(header: String, claims: String) throws -> String {
         let unsignedJWT = header + "." + claims
         guard let unsignedData = unsignedJWT.data(using: .utf8) else {
@@ -46,16 +39,11 @@
             throw JWTError.invalidJWTString
         }
         let signature = try sign(unsignedData)
->>>>>>> f246142a
         let signatureString = signature.base64urlEncodedString()
         return header + "." + claims + "." + signatureString
     }
     
-<<<<<<< HEAD
-    func sign(_ data: Data) -> Data? {
-=======
     func sign(_ data: Data) throws -> Data {
->>>>>>> f246142a
         guard #available(macOS 10.12, iOS 10.0, *) else {
             Log.error("macOS 10.12.0 (Sierra) or higher or iOS 10.0 or higher is required by CryptorRSA")
             throw JWTError.osVersionToLow
@@ -112,9 +100,4 @@
             return false
         }
     }
-<<<<<<< HEAD
-}
-#endif
-=======
-}
->>>>>>> f246142a
+}